--- conflicted
+++ resolved
@@ -1,9 +1,5 @@
 # Welcome to Unity Container Documentation
 
-<<<<<<< HEAD
-=======
-
->>>>>>> 8a5e5548
 ## Overview
 
 The Unity Container (Unity) is a lightweight, extensible dependency injection container. It facilitates building loosely coupled applications and provides developers with the following advantages:
@@ -17,11 +13,7 @@
 
 ## Issues and Contributions
 
-<<<<<<< HEAD
-* If something is broken and you know how to fix it, send a pull request. 
-=======
 * If something is broken and you know how to fix it, send a pull request.
->>>>>>> 8a5e5548
 * If you have no idea what is wrong, create an issue
 
 ## Any feedback and contributions are welcome